# Copyright 2019 DeepMind Technologies Ltd. All rights reserved.
#
# Licensed under the Apache License, Version 2.0 (the "License");
# you may not use this file except in compliance with the License.
# You may obtain a copy of the License at
#
#     http://www.apache.org/licenses/LICENSE-2.0
#
# Unless required by applicable law or agreed to in writing, software
# distributed under the License is distributed on an "AS IS" BASIS,
# WITHOUT WARRANTIES OR CONDITIONS OF ANY KIND, either express or implied.
# See the License for the specific language governing permissions and
# limitations under the License.

"""Does a backward pass to output a value of a best response policy."""
import collections

from open_spiel.python.mfg import distribution as distribution_std
from open_spiel.python.mfg import value
import pyspiel


class BestResponse(value.ValueFunction):
  """Computes a best response value."""

  def __init__(self,
               game,
               distribution: distribution_std.Distribution,
               root_state=None):
    """Initializes the best response calculation.

    Args:
      game: The game to analyze.
      distribution: A `distribution_std.Distribution` object.
      root_state: The state of the game at which to start. If `None`, the game
        root state is used.
    """
    super().__init__(game)
    if root_state is None:
      self._root_states = game.new_initial_states()
    else:
      self._root_states = [root_state]
    self._distribution = distribution
    # Maps states (in string format) to the value of the optimal policy given
    # 'self._distribution'.
    self._state_value = collections.defaultdict(float)

    self.evaluate()

  def eval_state(self, state):
    """Evaluate the value of a state.

    Args:
      state: a game state.

    Returns:
      the optimal value of the state

    Recursively computes the value of the optimal policy given the fixed state
    distribution. `self._state_value` is used as a cache for pre-computed
    values.
    """
    state_str = state.observation_string(pyspiel.PlayerId.DEFAULT_PLAYER_ID)
    if state_str in self._state_value:
      return self._state_value[state_str]
    if state.is_terminal():
      self._state_value[state_str] = state.rewards()[
          state.mean_field_population()]
      return self._state_value[state_str]
    if state.current_player() == pyspiel.PlayerId.CHANCE:
      self._state_value[state_str] = 0.0
      for action, prob in state.chance_outcomes():
        new_state = state.child(action)
        self._state_value[state_str] += prob * self.eval_state(new_state)
      return self._state_value[state_str]
    if state.current_player() == pyspiel.PlayerId.MEAN_FIELD:
      dist_to_register = state.distribution_support()
      dist = [
          self._distribution.value_str(str_state)
          for str_state in dist_to_register
      ]
      new_state = state.clone()
      new_state.update_distribution(dist)
      self._state_value[state_str] = (
          state.rewards()[state.mean_field_population()] +
          self.eval_state(new_state))
      return self._state_value[state_str]
<<<<<<< HEAD
    assert int(state.current_player()) >= 0, "The player id should be >= 0"
    max_q = max(
        self.eval_state(state.child(action))
        for action in state.legal_actions())
    self._state_value[state_str] = state.rewards()[
        state.mean_field_population()] + max_q
    return self._state_value[state_str]
=======
    else:
      assert int(state.current_player()) >= 0, "The player id should be >= 0"
      state_legal_actions = state.legal_actions()
      if state_legal_actions:
        max_q = max(
            self.eval_state(state.child(action))
            for action in state.legal_actions())
      else:
        # If no legal action 0 should be played.
        max_q = self.eval_state(state.child(0))
      self._state_value[state_str] = state.rewards()[
          state.mean_field_population()] + max_q
      return self._state_value[state_str]
>>>>>>> 104deea0

  def evaluate(self):
    """Evaluate the best response value on all states."""
    for state in self._root_states:
      self.eval_state(state)

  def value(self, state, action=None):
    if action is None:
      return self._state_value[state.observation_string(
          pyspiel.PlayerId.DEFAULT_PLAYER_ID)]
    new_state = state.child(action)
    return state.rewards()[state.mean_field_population()] + self._state_value[
        new_state.observation_string(pyspiel.PlayerId.DEFAULT_PLAYER_ID)]<|MERGE_RESOLUTION|>--- conflicted
+++ resolved
@@ -85,15 +85,6 @@
           state.rewards()[state.mean_field_population()] +
           self.eval_state(new_state))
       return self._state_value[state_str]
-<<<<<<< HEAD
-    assert int(state.current_player()) >= 0, "The player id should be >= 0"
-    max_q = max(
-        self.eval_state(state.child(action))
-        for action in state.legal_actions())
-    self._state_value[state_str] = state.rewards()[
-        state.mean_field_population()] + max_q
-    return self._state_value[state_str]
-=======
     else:
       assert int(state.current_player()) >= 0, "The player id should be >= 0"
       state_legal_actions = state.legal_actions()
@@ -107,7 +98,6 @@
       self._state_value[state_str] = state.rewards()[
           state.mean_field_population()] + max_q
       return self._state_value[state_str]
->>>>>>> 104deea0
 
   def evaluate(self):
     """Evaluate the best response value on all states."""
